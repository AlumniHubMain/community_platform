from fastapi import APIRouter, Depends
from sqlalchemy.ext.asyncio import AsyncSession

from common_db import get_async_session
from .meeting_manager import MeetingManager
<<<<<<< HEAD
from .schemas import MeetingRequestRead, MeetingRequestCreate, MeetingFilter, MeetingRequestUpdate, MeetingList, MeetingsUserLimits, EMeetingResponseStatus
from limits.limits_manager import LimitsManager

=======
from .schemas import (
    MeetingRequestRead,
    MeetingRequestCreate,
    MeetingFilter,
    MeetingRequestUpdate,
    MeetingList,
)
>>>>>>> 9fca7a3d

router = APIRouter(tags=["Meetings"], prefix="/meetings")
session_dependency = Depends(get_async_session)


@router.get(
    "/{meeting_id}", response_model=MeetingRequestRead, summary="Get meeting by ID"
)
async def get_meeting(
    meeting_id: int, session: AsyncSession = session_dependency
) -> MeetingRequestRead:
    """
    Fetch a meeting by its ID along with its participants.
    """
    return await MeetingManager.get_meeting(session, meeting_id)


@router.post(
    "/create", response_model=MeetingRequestRead, summary="Create a new meeting"
)
async def create_meeting(
    create_request: MeetingRequestCreate, session: AsyncSession = session_dependency
) -> MeetingRequestRead:
    """
    Create a new meeting. The organiser is specified in the request payload.
    """
    return await MeetingManager.create_meeting(session, create_request)


@router.patch(
    "/{meeting_id}", response_model=MeetingRequestRead, summary="Update meeting details"
)
async def update_meeting(
    meeting_id: int,
    update_request: MeetingRequestUpdate,
    session: AsyncSession = session_dependency,
) -> MeetingRequestRead:
    """
    Update an existing meeting's details.
    """
    # ToDo: restrict to organizers
    # If you will change state of meeting - please add limitations check and updating here
    return await MeetingManager.update_meeting(session, meeting_id, 1, update_request)


@router.post(
    "/{meeting_id}/add_user",
    response_model=MeetingRequestRead,
    summary="Add user to a meeting",
)
async def add_user_to_meeting(
    meeting_id: int,
    user_id: int,
    role: str = "attendee",
    session: AsyncSession = session_dependency,
) -> MeetingRequestRead:
    """
    Add a user to a meeting with a specified role.
    """
    # ToDo: restrict to organizers
    return await MeetingManager.add_user_to_meeting(session, user_id, meeting_id, role)


@router.patch(
    "/{meeting_id}/user/{user_id}/response",
    response_model=MeetingRequestRead,
    summary="Update user's meeting response",
)
async def update_user_meeting_response(
<<<<<<< HEAD
        meeting_id: int,
        user_id: int,
        status: EMeetingResponseStatus,
        session: AsyncSession = session_dependency
=======
    meeting_id: int,
    user_id: int,
    status: str,  # response status, can be 'confirmed', 'tentative', or 'declined'
    session: AsyncSession = session_dependency,
>>>>>>> 9fca7a3d
) -> MeetingRequestRead:
    """
    Update a user's response status for a specific meeting.
    """
    # ToDo: restrict to the user affected and admins
    return await MeetingManager.update_user_meeting_response(
        session, meeting_id, user_id, status
    )


@router.get("", response_model=MeetingList, summary="Get all meetings by filter")
async def get_meetings(
    meeting_filter: MeetingFilter = Depends(),
    session: AsyncSession = Depends(get_async_session),
):
    # ToDo: discuss visibility (default private?)
    return await MeetingManager.get_filtered_meetings(session, meeting_filter)


@router.get("/limits/user", response_model=MeetingsUserLimits, summary="Get user limits for meetings")
async def get_meetings_user_limits(user_id: int, session: AsyncSession = session_dependency) -> MeetingsUserLimits:
    return await LimitsManager.get_user_meetings_limits(session, user_id)<|MERGE_RESOLUTION|>--- conflicted
+++ resolved
@@ -3,19 +3,17 @@
 
 from common_db import get_async_session
 from .meeting_manager import MeetingManager
-<<<<<<< HEAD
-from .schemas import MeetingRequestRead, MeetingRequestCreate, MeetingFilter, MeetingRequestUpdate, MeetingList, MeetingsUserLimits, EMeetingResponseStatus
-from limits.limits_manager import LimitsManager
-
-=======
 from .schemas import (
     MeetingRequestRead,
     MeetingRequestCreate,
     MeetingFilter,
     MeetingRequestUpdate,
     MeetingList,
+    MeetingsUserLimits,
+    EMeetingResponseStatus
 )
->>>>>>> 9fca7a3d
+from limits.limits_manager import LimitsManager
+
 
 router = APIRouter(tags=["Meetings"], prefix="/meetings")
 session_dependency = Depends(get_async_session)
@@ -85,17 +83,10 @@
     summary="Update user's meeting response",
 )
 async def update_user_meeting_response(
-<<<<<<< HEAD
-        meeting_id: int,
-        user_id: int,
-        status: EMeetingResponseStatus,
-        session: AsyncSession = session_dependency
-=======
     meeting_id: int,
     user_id: int,
-    status: str,  # response status, can be 'confirmed', 'tentative', or 'declined'
+    status: EMeetingResponseStatus,
     session: AsyncSession = session_dependency,
->>>>>>> 9fca7a3d
 ) -> MeetingRequestRead:
     """
     Update a user's response status for a specific meeting.
