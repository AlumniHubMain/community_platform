--- conflicted
+++ resolved
@@ -13,23 +13,9 @@
     environment: str
     bot_token_file: str
     access_secret_file: str
-<<<<<<< HEAD
-    limits_config_file: str
-
-    @property
-    def database_url_asyncpg(self) -> SecretStr:
-        return SecretStr(
-            f"postgresql+asyncpg://"
-            f"{self.db_user.get_secret_value()}:"
-            f"{self.db_pass.get_secret_value()}@"
-            f"{self.db_host.get_secret_value()}:"
-            f"{self.db_port}/"
-            f"{self.db_name.get_secret_value()}"
-        )
-=======
     google_pubsub_notification_topic: str
     notification_target: str = "pubsub"
->>>>>>> 9fca7a3d
+    limits_config_file: str
 
     model_config = SettingsConfigDict(
         env_file=os.environ.get("DOTENV", ".env"), env_file_encoding="utf8"
