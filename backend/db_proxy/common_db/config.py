--- conflicted
+++ resolved
@@ -10,13 +10,9 @@
     db_name: SecretStr
     db_user: SecretStr
     db_pass: SecretStr
-<<<<<<< HEAD
     db_schema: str      # DB_SCHEMA=your_schema (default=public)
     google_application_credentials: str
     google_cloud_bucket: str
-=======
-    db_schema: str  # DB_SCHEMA=your_schema (default=public)
->>>>>>> fd5b5573
 
     @property
     def database_url_asyncpg(self) -> SecretStr:
