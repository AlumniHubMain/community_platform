--- conflicted
+++ resolved
@@ -5,15 +5,9 @@
 COPY ./ /build/
 
 WORKDIR /build/apps/web_gateway/
-<<<<<<< HEAD
-RUN uv sync --frozen --no-cache --reinstall
+RUN uv sync --frozen --no-cache
 RUN uv pip uninstall jwt pyjwt
-RUN uv pip install python-multipart alembic PyJWT
-COPY main.py /main.py
-=======
-RUN uv sync --frozen --no-cache
-RUN uv pip install python-multipart
->>>>>>> 26538858
+RUN uv pip install python-multipart PyJWT
 
 ENV PYTHONPATH=${PYTHONPATH}:/build
 
