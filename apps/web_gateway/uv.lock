--- conflicted
+++ resolved
@@ -322,11 +322,7 @@
     { name = "config-library" },
     { name = "psycopg2-binary" },
     { name = "pycountry" },
-<<<<<<< HEAD
     { name = "pydantic", extra = ["email"] },
-=======
-    { name = "pydantic" },
->>>>>>> d60dbb0e
     { name = "pydantic-extra-types" },
     { name = "pydantic-settings" },
     { name = "sqlalchemy", extra = ["asyncio"] },
@@ -340,10 +336,7 @@
     { name = "psycopg2-binary", specifier = ">=2.9.9" },
     { name = "pycountry", specifier = ">=23.1.14" },
     { name = "pydantic", specifier = ">=2.10.4" },
-<<<<<<< HEAD
     { name = "pydantic", extras = ["email"], specifier = ">=2.10.6" },
-=======
->>>>>>> d60dbb0e
     { name = "pydantic-extra-types", specifier = ">=0.1.0" },
     { name = "pydantic-settings", specifier = ">=2.7.0" },
     { name = "sqlalchemy", extras = ["asyncio"], specifier = ">=2.0.36" },
