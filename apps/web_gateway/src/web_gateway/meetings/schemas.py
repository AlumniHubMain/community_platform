from __future__ import annotations

from datetime import datetime

from pydantic import BaseModel

<<<<<<< HEAD
from common_db.meetings import EMeetingUserRole, EMeetingResponseStatus, EMeetingStatus, EMeetingLocation


# For getting meetings with filtering
class MeetingsFilter(BaseModel):
    user_id: int
    user_role: EMeetingUserRole | list[EMeetingUserRole] | None = None
    date_from: datetime | None = None
    date_to: datetime | None = None
    meeting_status: EMeetingStatus | list[EMeetingStatus] | None = None
    user_response: EMeetingResponseStatus | list[EMeetingResponseStatus] | None = None
    location: EMeetingLocation | list[EMeetingLocation] | None = None
=======
from common_db.enums.meetings import EMeetingUserRole, EMeetingResponseStatus, EMeetingStatus
>>>>>>> 26538858


# For creating meeting requests
class MeetingRequestCreate(BaseModel):
    organizer_id: int
    match_id: int
    attendees_id: list[int]
    scheduled_time: datetime | None = None
    location: EMeetingLocation
    description: str | None = None


# For reading meeting info
class MeetingRequestRead(BaseModel):
    id: int
    match_id: int
    description: str | None = None
    location: EMeetingLocation
    scheduled_time: datetime
    status: EMeetingStatus
    user_responses: list[MeetingResponse]  # List of users with their statuses

    class Config:
        from_attributes = True


class MeetingRequestUpdate(BaseModel):
    description: str | None = None
    location: EMeetingLocation | None = None
    scheduled_time: datetime | None = None
    
    @staticmethod
    def get_update_rules():
        # Default:
        #   permission: [organizer]
        #   condition: True
        return {
            "scheduled_time": {
                "permission_roles": [EMeetingUserRole.organizer, EMeetingUserRole.attendee],
                "condition": lambda old_time, new_time: new_time >= old_time
            }
        }


# For user status in a meeting
class MeetingResponse(BaseModel):
    user_id: int
    role: EMeetingUserRole
    response: EMeetingResponseStatus | None = None

    class Config:
        from_attributes = True


class MeetingList(BaseModel):
    meetings: list[MeetingRequestRead]


class MeetingsUserLimits(BaseModel):
    
    # Meetings pendings limit for user
    meetings_pendings_limit: int = 0
    
    # Meetings confirmations limit for user
    meetings_confirmations_limit: int = 0
    
    # Count of available meeting pendings for user
    available_meeting_pendings: int = 0

    # Count of available meetings confirmations for user
    available_meeting_confirmations: int = 0<|MERGE_RESOLUTION|>--- conflicted
+++ resolved
@@ -4,8 +4,7 @@
 
 from pydantic import BaseModel
 
-<<<<<<< HEAD
-from common_db.meetings import EMeetingUserRole, EMeetingResponseStatus, EMeetingStatus, EMeetingLocation
+from common_db.enums.meetings import EMeetingUserRole, EMeetingResponseStatus, EMeetingStatus, EMeetingLocation
 
 
 # For getting meetings with filtering
@@ -17,9 +16,6 @@
     meeting_status: EMeetingStatus | list[EMeetingStatus] | None = None
     user_response: EMeetingResponseStatus | list[EMeetingResponseStatus] | None = None
     location: EMeetingLocation | list[EMeetingLocation] | None = None
-=======
-from common_db.enums.meetings import EMeetingUserRole, EMeetingResponseStatus, EMeetingStatus
->>>>>>> 26538858
 
 
 # For creating meeting requests
