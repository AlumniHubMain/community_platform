--- conflicted
+++ resolved
@@ -20,53 +20,6 @@
     """
 
     @classmethod
-<<<<<<< HEAD
-    async def get_user_profile(cls, session: AsyncSession, user_id: int) -> SUserProfileRead:
-        result = await session.execute(select(ORMUserProfile).where(ORMUserProfile.id == user_id))
-        profile = result.scalar_one_or_none()
-        if profile is None:
-            raise HTTPException(status_code=404, detail="Profile not found")
-        return SUserProfileRead.model_validate(profile)
-
-    @classmethod
-    async def update_user_profile(cls, session: AsyncSession, profile_passed: SUserProfileUpdate) -> SUserProfileRead:
-        result = await session.execute(select(ORMUserProfile).where(ORMUserProfile.id == profile_passed.id))
-        profile_to_write = result.scalar_one_or_none()
-        if profile_to_write is None:
-            raise HTTPException(status_code=400, detail="Wrong request")
-
-        for key, value in profile_passed.model_dump(exclude_unset=True, exclude_none=True).items():
-            setattr(profile_to_write, key, value)
-
-        await session.commit()
-        return SUserProfileRead.model_validate(profile_to_write)
-
-    @classmethod
-    async def create_user_profile(cls, session: AsyncSession, profile: UserProfile) -> SUserProfileRead:
-        profile_orm = ORMUserProfile(**profile.model_dump(exclude_unset=True, exclude_none=True))
-        session.add(profile_orm)
-        await session.commit()
-        return SUserProfileRead.model_validate(profile_orm)
-
-    @classmethod
-    async def get_user_id_by_telegram_id(cls, session: AsyncSession, tg_id: int) -> int:
-        result = await session.execute(select(ORMUserProfile.id).where(ORMUserProfile.telegram_id == tg_id))
-        user_id = result.scalar_one_or_none()
-        if user_id is None:
-            raise HTTPException(status_code=404, detail="Profile not found")
-        return user_id
-
-    @classmethod
-    async def update_meetings_counters(cls, session: AsyncSession, user_id: int) -> SUserProfileRead:
-        # Select user meeting responses
-        reponses_query = (
-            select(ORMMeetingResponse)
-            .options(selectinload(ORMMeetingResponse.meeting))
-            .where(ORMMeetingResponse.user_id == user_id)
-            .join(ORMMeeting)
-            .where(ORMMeeting.scheduled_time >= datetime.now())
-        )
-=======
     async def update_meetings_counters(
             cls, session: AsyncSession,
             user_id: int
@@ -76,21 +29,14 @@
         reponses_query = select(ORMMeetingResponse).options(selectinload(ORMMeetingResponse.meeting)) \
             .where(ORMMeetingResponse.user_id == user_id) \
             .join(ORMMeeting).where(ORMMeeting.scheduled_time >= datetime.now())
->>>>>>> 3a9cd1db
 
         result = await session.execute(reponses_query)
         responses = result.scalars().all()
 
         # Select user filtered meetings with all responses
         meeting_ids = tuple({response.meeting.id for response in responses})
-<<<<<<< HEAD
-        meetings_query = (
-            select(ORMMeeting).options(selectinload(ORMMeeting.user_responses)).filter(ORMMeeting.id.in_(meeting_ids))
-        )
-=======
         meetings_query = select(ORMMeeting).options(selectinload(ORMMeeting.user_responses)) \
             .filter(ORMMeeting.id.in_(meeting_ids))
->>>>>>> 3a9cd1db
 
         result = await session.execute(meetings_query)
         user_meetings = result.scalars().all()
@@ -107,20 +53,9 @@
             confirmed_count += int(is_all_confirm)
 
         # Meetings with user response in (no_answer, confirmed)
-<<<<<<< HEAD
-        pended_count: int = len(
-            [
-                1
-                for response in responses
-                if (response.response != EMeetingResponseStatus.declined and response.user_id == user_id)
-            ]
-        )
-=======
         pended_count: int = len([1 for response in responses
                                  if (
                                              response.response != EMeetingResponseStatus.declined and response.user_id == user_id)])
->>>>>>> 3a9cd1db
-
         confirmation_limit = settings.limits.max_user_confirmed_meetings_count
         pending_limit = settings.limits.max_user_pended_meetings_count
 
