--- conflicted
+++ resolved
@@ -34,17 +34,11 @@
     return await UserManager.update_user(session, profile)
 
 
-<<<<<<< HEAD
 @router.get(
     "/{user_id}",
     response_model=DTOUserProfileRead,
-    summary="Get user's profile",
-    dependencies=[Depends(auth.owner_or_admin)]
+    summary="Get user's profile"
 )
-=======
-@router.get("/{user_id}", response_model=SUserProfileRead, summary="Get user's profile")
-            # , dependencies=[Depends(auth.owner_or_admin)])
->>>>>>> 7985991c
 async def get_profile(
         user_id: int,
         session: Annotated[AsyncSession, Depends(db_manager.get_session)]
@@ -54,12 +48,7 @@
 
 # ToDo: evseev.dmsr check user id before patch
 # https://app.clickup.com/t/86c11fz94
-<<<<<<< HEAD
-@router.patch("/{user_id}", summary="Modify user's profile", dependencies=[Depends(auth.owner_or_admin)])
-=======
-@router.patch("/{user_id}", response_model=SUserProfileRead, summary="Modify user's profile")
-            # , dependencies=[Depends(auth.owner_or_admin)])
->>>>>>> 7985991c
+@router.patch("/{user_id}", summary="Modify user's profile")
 async def update_profile(
         profile: DTOUserProfileUpdate,
         session: Annotated[AsyncSession, Depends(db_manager.get_session)]
