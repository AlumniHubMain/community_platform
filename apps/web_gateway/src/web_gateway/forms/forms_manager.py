<<<<<<< HEAD
from common_db.schemas.forms import FormBase, FormRead, EFormQueryType
=======
from common_db.schemas.forms import FormCreate, FormRead, EFormIntentType
from common_db.enums.forms import EFormIntentType
>>>>>>> 3a9cd1db
from common_db.models import ORMForm, ORMUserProfile
from fastapi import HTTPException

from sqlalchemy.ext.asyncio import AsyncSession
from sqlalchemy.future import select
from sqlalchemy import desc


class FormsManager:
    """
    Класс для управления анкетами пользователей.
    """

    @classmethod
    async def check_user_exists(cls, session: AsyncSession, user_id: int):
        user: ORMUserProfile | None = await session.get(
            ORMUserProfile, user_id
        )
        if not user:
            raise HTTPException(status_code=404, detail="User not found")
    
    @classmethod
    async def get_user_form(
<<<<<<< HEAD
        cls, session: AsyncSession, user_id: int, query_type: EFormQueryType
=======
        cls, session: AsyncSession, user_id: int, intent_type: EFormIntentType
>>>>>>> 3a9cd1db
    ) -> FormRead:

        await cls.check_user_exists(session, user_id)
        
        # Select one last form by User and Intent type.
        result = await session.execute(
            select(ORMForm)
            .where(ORMForm.user_id == user_id)
            .where(ORMForm.intent == intent_type)
            .order_by(desc("created_at"))
            .limit(1)
        )
        form_orm = result.scalar_one_or_none()
        if form_orm is None:
            raise HTTPException(status_code=404, detail="Form not found")
        return FormRead.model_validate(form_orm)

    @classmethod
    async def create_form(
<<<<<<< HEAD
        cls, session: AsyncSession, form: FormBase
    ) -> FormRead:
        
=======
        cls, session: AsyncSession, form: FormCreate
    ) -> FormRead:    
>>>>>>> 3a9cd1db
        await cls.check_user_exists(session, form.user_id)
        form_orm = ORMForm(
            **form.model_dump(exclude_unset=True, exclude_none=True)
        )
        session.add(form_orm)
        await session.commit()
        return FormRead.model_validate(form_orm)<|MERGE_RESOLUTION|>--- conflicted
+++ resolved
@@ -1,9 +1,5 @@
-<<<<<<< HEAD
-from common_db.schemas.forms import FormBase, FormRead, EFormQueryType
-=======
 from common_db.schemas.forms import FormCreate, FormRead, EFormIntentType
 from common_db.enums.forms import EFormIntentType
->>>>>>> 3a9cd1db
 from common_db.models import ORMForm, ORMUserProfile
 from fastapi import HTTPException
 
@@ -27,11 +23,7 @@
     
     @classmethod
     async def get_user_form(
-<<<<<<< HEAD
-        cls, session: AsyncSession, user_id: int, query_type: EFormQueryType
-=======
         cls, session: AsyncSession, user_id: int, intent_type: EFormIntentType
->>>>>>> 3a9cd1db
     ) -> FormRead:
 
         await cls.check_user_exists(session, user_id)
@@ -51,14 +43,8 @@
 
     @classmethod
     async def create_form(
-<<<<<<< HEAD
-        cls, session: AsyncSession, form: FormBase
-    ) -> FormRead:
-        
-=======
         cls, session: AsyncSession, form: FormCreate
     ) -> FormRead:    
->>>>>>> 3a9cd1db
         await cls.check_user_exists(session, form.user_id)
         form_orm = ORMForm(
             **form.model_dump(exclude_unset=True, exclude_none=True)
