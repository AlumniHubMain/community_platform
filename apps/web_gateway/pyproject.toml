[project]
name = "web_gateway"
version = "0.1.0"
description = ""
readme = "README.md"
authors = [
    { name = "und3v3l0p3d", email = "prohibitme@ya.ru" }
]
requires-python = ">=3.12"
dependencies = [
    "asyncpg>=0.30.0",
    "common-db",
    "event-emitter",
    "fastapi>=0.115.6",
    "gcloud-aio-storage>=9.3.0",
<<<<<<< HEAD
=======
    "python-multipart>=0.0.20",
    "pyjwt>=2.10.1",
>>>>>>> 26538858
    "pillow>=11.0.0",
    "uvicorn>=0.34.0",
]
crypto = [
    "PyJWT==2.10.1",
]

[project.scripts]
backend = "backend:main"

[build-system]
requires = ["hatchling"]
build-backend = "hatchling.build"

[tool.uv.sources]
common-db = { path = "../../packages/common_db" }
event-emitter = { path = "../../packages/event_emitter" }


[dependency-groups]
dev = [
    "httpx>=0.28.1",
    "pytest-env>=1.1.5",
    "pytest>=8.3.4",
    "ruff>=0.8.4",
    "PyJWT==2.10.1",
]

[tool.ruff]
extend = "../../ruff.toml"<|MERGE_RESOLUTION|>--- conflicted
+++ resolved
@@ -13,11 +13,8 @@
     "event-emitter",
     "fastapi>=0.115.6",
     "gcloud-aio-storage>=9.3.0",
-<<<<<<< HEAD
-=======
     "python-multipart>=0.0.20",
     "pyjwt>=2.10.1",
->>>>>>> 26538858
     "pillow>=11.0.0",
     "uvicorn>=0.34.0",
 ]
