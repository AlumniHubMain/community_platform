--- conflicted
+++ resolved
@@ -8,12 +8,7 @@
     EFormRefferalsCompanyType,
     EFormEnglishLevel,
     EFormMockInterviewType,
-<<<<<<< HEAD
     EFormLangluage,
-=======
-    EFormMockInterviewLanguages,
-    EFormSkills,
->>>>>>> 768fbda2
     EFormProjectProjectState,
     EFormProjectUserRole,
 )
@@ -146,20 +141,14 @@
 
 # ========================= Mock interview form schema =========================
 
-<<<<<<< HEAD
 class FromMockInterviewInterviewLangluage(BaseModel):
     langs: list[EFormLangluage]
-=======
-class FromMockInterviewInterviewLanguage(BaseModel):
-    langs: list[EFormMockInterviewLanguages]
->>>>>>> 768fbda2
     custom_langs: list[str] | None = None
     
     @model_validator(mode='after')
     def check_nonempty(self):
         validate_non_empty_list(self, ["langs"])
 
-<<<<<<< HEAD
         if EFormLangluage.custom in self.langs:
             if self.custom_langs is None:
                 raise ValueError("\"custom_langs\" list must be setted, when " + 
@@ -169,17 +158,6 @@
                 raise ValueError("\"custom_langs\" list must be non-empty, when " + 
                                  f"\"{EFormLangluage.custom.value}\"" + 
                                  " langluage added")
-=======
-        if EFormMockInterviewLanguages.custom in self.langs:
-            if self.custom_langs is None:
-                raise ValueError("\"custom_langs\" list must be setted, when " + 
-                                 f"\"{EFormMockInterviewLanguages.custom.value}\"" + 
-                                 " language added")
-            if len(self.custom_langs) == 0:
-                raise ValueError("\"custom_langs\" list must be non-empty, when " + 
-                                 f"\"{EFormMockInterviewLanguages.custom.value}\"" + 
-                                 " language added")
->>>>>>> 768fbda2
         return self
 
 
