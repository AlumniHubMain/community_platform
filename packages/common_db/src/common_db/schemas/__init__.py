--- conflicted
+++ resolved
@@ -70,12 +70,8 @@
     "FormBase",
     "FormCreate",
     "FormRead",
-<<<<<<< HEAD
     "FormFilter",
     "FormList",
     "DTOSearchUser",
     "SUserProfileRead"
-=======
-    "DTOSearchUser"
->>>>>>> 3a9cd1db
 ]