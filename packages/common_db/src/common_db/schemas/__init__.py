--- conflicted
+++ resolved
@@ -46,11 +46,7 @@
 __all__ = [
     "BaseSchema",
     "TimestampedSchema",
-<<<<<<< HEAD
-    "MeetingIntent",
-=======
     "UserProfile",
->>>>>>> d60dbb0e
     "MeetingResponse",
     "MeetingRead",
     "MeetingRequestCreate",
