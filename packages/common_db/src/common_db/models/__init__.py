--- conflicted
+++ resolved
@@ -3,12 +3,8 @@
 from .meetings import ORMMeeting, ORMMeetingResponse
 from .matching import ORMMatchingResult
 from .forms import ORMForm
-<<<<<<< HEAD
 from .linkedin import ORMLinkedInProfile, ORMEducation, ORMWorkExperience, ORMLinkedInRawData
 from .linkedin_helpers import ORMLinkedInApiLimits
-=======
-from .linkedin import ORMLinkedInProfile
->>>>>>> d98345c7
 
 __all__ = [
     "Base",
@@ -19,11 +15,8 @@
     "ORMMatchingResult",
     "ORMForm",
     "ORMLinkedInProfile",
-<<<<<<< HEAD
     "ORMEducation",
     "ORMWorkExperience",
     "ORMLinkedInApiLimits",
     "ORMLinkedInRawData"
-=======
->>>>>>> d98345c7
 ]