<<<<<<< HEAD

from sqlalchemy import Index, PrimaryKeyConstraint, ForeignKey, Integer, JSON
=======
from sqlalchemy import Index, PrimaryKeyConstraint, ForeignKey, Integer, JSON, String
>>>>>>> 6043adbc
from sqlalchemy.orm import Mapped, mapped_column
from common_db.config import schema
from common_db.models.base import ObjectTable
from common_db.enums.forms import (
    EFormIntentType,
    FormIntentTypePGEnum,
)


class ORMForm(ObjectTable):
    """
    Forms table.
    """

    __tablename__ = 'forms'
    __table_args__ = (
        Index('ix_form_intent', 'intent'),
        PrimaryKeyConstraint('user_id', 'id'),
        {'schema': schema},
    )
    
    user_id: Mapped[int] = mapped_column(Integer, 
                                         ForeignKey(f'{schema}.users.id', ondelete="CASCADE"),
                                         primary_key=True)
    intent: Mapped[EFormIntentType] = mapped_column(FormIntentTypePGEnum, nullable=False)
    content: Mapped[dict] = mapped_column(JSON, nullable=False)<|MERGE_RESOLUTION|>--- conflicted
+++ resolved
@@ -1,9 +1,4 @@
-<<<<<<< HEAD
-
 from sqlalchemy import Index, PrimaryKeyConstraint, ForeignKey, Integer, JSON
-=======
-from sqlalchemy import Index, PrimaryKeyConstraint, ForeignKey, Integer, JSON, String
->>>>>>> 6043adbc
 from sqlalchemy.orm import Mapped, mapped_column
 from common_db.config import schema
 from common_db.models.base import ObjectTable
