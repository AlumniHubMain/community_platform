--- conflicted
+++ resolved
@@ -110,11 +110,7 @@
 
 [[package]]
 name = "common-db"
-<<<<<<< HEAD
-version = "0.1.6"
-=======
 version = "0.1.8"
->>>>>>> 22503047
 source = { editable = "." }
 dependencies = [
     { name = "alembic" },
