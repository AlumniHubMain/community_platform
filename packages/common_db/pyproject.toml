--- conflicted
+++ resolved
@@ -19,10 +19,7 @@
     "pydantic[email]>=2.10.6",
     "pycountry>=23.1.14",
     "tzdata>=2025.1",
-<<<<<<< HEAD
     "pydantic[email]>=2.10.6",
-=======
->>>>>>> 5065fc30
 ]
 
 [project.scripts]
