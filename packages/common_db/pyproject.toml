--- conflicted
+++ resolved
@@ -1,10 +1,6 @@
 [project]
 name = "common-db"
-<<<<<<< HEAD
-version = "0.1.8"
-=======
-version = "0.1.7"
->>>>>>> 288942e1
+version = "0.1.6"
 description = "Add your description here"
 readme = "README.md"
 authors = [
