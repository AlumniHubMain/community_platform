--- conflicted
+++ resolved
@@ -32,13 +32,7 @@
 # Global settings
 line-length = 120
 indent-width = 4
-<<<<<<< HEAD
-
-# Assume Python 3.13
-target-version = "py313"
-=======
 target-version = "py312"
->>>>>>> f30f0441
 extend-exclude = ["*_pb2.py", "*.pyi"]
 
 [lint]
@@ -83,15 +77,9 @@
 docstring-code-line-length = "dynamic"
 
 [lint.per-file-ignores]
-<<<<<<< HEAD
-"__init__.py" = [
-    "D104",
-]
-=======
 # Ignore missing docstring in __init__ files
 "__init__.py" = ["D104"]
 # Ignore specific rules in test files
->>>>>>> f30f0441
 "**/tests/*" = [
     "ANN",  # Missing type annotations
     "D100",  # Missing module docstring
